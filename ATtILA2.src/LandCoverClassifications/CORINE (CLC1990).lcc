
<root>

	<metadata>
		<name>CORINE (CLC1990)</name>
		<description>CORINE (CLC1990) Landcover Classification</description>	
	</metadata>

	<!-- 
		* The "values" node defines the full set of values that can exist in a landcover raster
		* The "excluded" attribute is used to exclude values from the total, excluded=false is the default
		* Actual excluded values are always treated as excluded=true, cannot be used in classes, and should not be listed here. 
	-->
	<values>
<<<<<<< HEAD
		<value id="1" name="1.1.1 Continuous urban fabric"/>
		<value id="2" name="1.1.2 Discontinuous urban fabric"/>
		<value id="3" name="1.2.1 Industrial or commercial units"/>
		<value id="4" name="1.2.2 Road and rail networks and associated land"/>
		<value id="5" name="1.2.3 Port areas"/>
		<value id="6" name="1.2.4 Airports"/>				
		<value id="7" name="1.3.1 Mineral extraction sites"/>
		<value id="8" name="1.3.2 Dump sites"/>
		<value id="9" name="1.3.3 Construction sites"/>				
		<value id="10" name="1.4.1 Green urban areas"/>
		<value id="11" name="1.4.2 Sport and leisure facilities"/>		
		<value id="12" name="2.1.1 Non-irrigated arable land"/>
		<value id="13" name="2.1.2 Permanently irrigated land"/>
		<value id="14" name="2.1.3 Rice fields"/>
		<value id="15" name="2.2.1 Vineyards"/>
		<value id="16" name="2.2.2 Fruit trees and berry plantations"/>		
		<value id="17" name="2.2.3 Olive groves"/>						
		<value id="18" name="2.3.1 Pastures"/>
		<value id="19" name="2.4.1 Annual crops associated with permanent crops"/>
		<value id="20" name="2.4.2 Complex cultivation patterns"/>		
		<value id="21" name="2.4.3 Land principally occupied by agriculture, with significant areas of natural vegetation"/>
		<value id="22" name="2.4.4 Agro-forestry areas"/>
		<value id="23" name="3.1.1 Broad leafed forest"/>
		<value id="24" name="3.1.2 Coniferous forest"/>
		<value id="25" name="3.1.3 Mixed forest"/>		
		<value id="26" name="3.2.1 Natural grasslands"/>
		<value id="27" name="3.2.2 Moors and heathland"/>		
		<value id="28" name="3.2.3 Scierophyllous vegetation"/>
		<value id="29" name="3.2.4 Transitional woodland-shrub"/>		
		<value id="30" name="3.3.1 Beaches, dunes, sands"/>
		<value id="31" name="3.3.2 Bare rocks"/>		
		<value id="32" name="3.3.3 Sparsely vegetated areas"/>		
		<value id="33" name="3.3.4 Burnt areas"/>		
		<value id="34" name="3.3.5 Glaciers and perpetual snow"/>		
		<value id="35" name="4.1.1 Inland marshes"/>
		<value id="36" name="4.1.2 Peat bogs"/>		
		<value id="37" name="4.2.1 Salt marshes"/>
		<value id="38" name="4.2.2 Salines"/>
		<value id="39" name="4.2.3 Intertidal flats"/>				
		<value id="40" name="5.1.1 Water courses"/>		
		<value id="41" name="5.1.2 Water bodies"/>
		<value id="42" name="5.2.1 Coastal lagoons"/>		
		<value id="43" name="5.2.2 Estuaries"/>
		<value id="44" name="5.2.3 Sea and ocean"/>
		<value id="48" name="999 NODATA" excluded="true" />
		<value id="49" name="990 UNCLASSIFIED LAND SURFACE"/>
		<value id="50" name="995 UNCLASSIFIED WATER BODIES" excluded="true"/>
		<value id="255" name="990 UNCLASSIFIED" excluded="true"/>
=======
		<value id="111" name="Continuous urban fabric"/> 
		<value id="112" name="Discontinuous urban fabric"/>
		<value id="121" name="Industrial or commercial units"/>
		<value id="122" name="Road and rail networks and associated land"/>
		<value id="123" name="Port areas"/>
		<value id="124" name="Airports"/>				
		<value id="131" name="Mineral extraction sites"/>
		<value id="132" name="Dump sites"/>
		<value id="133" name="Construction sites"/>				
		<value id="141" name="Green urban areas"/>
		<value id="142" name="Sport and leisure facilities"/>		
		<value id="211" name="Non-irrigated arable land"/>
		<value id="212" name="Permanently irrigated land"/>
		<value id="213" name="Rice fields"/>
		<value id="221" name="Vineyards"/>
		<value id="222" name="Fruit trees and berry plantations"/>		
		<value id="223" name="Olive groves"/>						
		<value id="231" name="Pastures"/>
		<value id="241" name="Annual crops associated with permanent crops"/>
		<value id="242" name="Complex cultivation patterns"/>		
		<value id="243" name="Land principally occupied by agriculture, with significant areas of natural vegetation"/>
		<value id="244" name="Agro-forestry areas"/>
		<value id="311" name="Broad leafed forest"/>
		<value id="312" name="Coniferous forest"/>
		<value id="313" name="Mixed forest"/>		
		<value id="321" name="Natural grasslands"/>
		<value id="322" name="Moors and heathland"/>		
		<value id="323" name="Scierophyllous vegetation"/>
		<value id="324" name="Transitional woodland-shrub"/>		
		<value id="331" name="Beaches, dunes, sands"/>
		<value id="332" name="Bare rocks"/>		
		<value id="333" name="Sparsely vegetated areas"/>		
		<value id="334" name="Burnt areas"/>		
		<value id="335" name="Glaciers and perpetual snow"/>		
		<value id="411" name="Inland marshes"/>
		<value id="412" name="Peat bogs"/>		
		<value id="421" name="Salt marshes"/>
		<value id="422" name="Salines"/>
		<value id="423" name="Intertidal flats"/>				
		<value id="511" name="Water courses"/>
		<value id="512" name="Water bodies"/>
		<value id="521" name="Coastal lagoons"/>
		<value id="522" name="Estuaries"/>
		<value id="523" name="Sea and Ocean"/>
		<value id="990" name="UNCLASSIFIED LAND SURFACE" excluded="true"/>
		<value id="995" name="UNCLASSIFIED WATER BODIES" excluded="true"/>
	<!--	<value id="990" name="UNCLASSIFIED" excluded="true"/>  -->
		<value id="999" name="NODATA" excluded="true"/>						
>>>>>>> 9867c6be
	</values>
		
		
	<!-- 
		* The "classes" node contains values grouped into classes.
		* A class can contain either values or classes but not both types
		* Values contain only an id which refers to a value in values node.
		* The id attribute is used for the root of the field name in the output(for example %forest would be P + for = Pfor)
		* Two classes with the same id are not allowed.
		* Special class attributes:
			- onSlopeVisible: Make available in "On Slope" metric category, default is false
			- lcpField:  if present, it overides default "Land Cover Proportions" field name with the supplied value
			
	-->
	<classes>
<<<<<<< HEAD
		<class id="unat" name="All human land use" lcpField="UINDEX">	
			<class id="ui" name="Artificial surfaces" lcpField="UINDEX">
				<class  id="urb" name="Urban fabric">
					<value id="1"/>
					<value id="2"/>				
				</class>
				<class id="ict" name="Industrial, commercial and transport units">
					<value id="3"/>
					<value id="4"/>				
					<value id="5"/>				
					<value id="6"/>				
				</class>
				<class id="mbar" name="Mine, dump and construction sites">
					<value id="7"/>
					<value id="8"/>
					<value id="9"/>								
				</class>
				<class id="dos" name="Artificial, non-agriculture vegetated areas">
					<value id="10"/>
					<value id="11"/>				
				</class>
			</class>
		
			<class id="agt" name="Agricultural areas" lcpField="UINDEX">
				<class id="ago" name="Arable land">
					<value id="12"/>
					<value id="13"/>				
					<value id="14"/>				
				</class>								
				<class id="agc" name="Permanent crops">
					<value id="15"/>
					<value id="16"/>				
					<value id="17"/>				
				</class>		
				<class id="agp" name="Pastures">
					<value id="18"/>
				</class>
				<class id="agh" name="Heterogeneous agricultural areas">
					<value id="19"/>
					<value id="20"/>				
					<value id="21"/>				
					<value id="22"/>				
				</class>						
			</class>
		</class>
		
		<class id="nat" name="All natural land use" lcpField="NINDEX">
			<class id="fors" name="Forests and semi-natural areas" onSlopeVisible="true">
				<class id="for" name="Forests" onSlopeVisible="true">
					<value id="23"/>
					<value id="24"/>				
					<value id="25"/>				
				</class>
				<class id="shrb" name="Shrub and/or herbaceous vegetation association" onSlopeVisible="true">
					<value id="26"/>
					<value id="27"/>				
					<value id="28"/>				
					<value id="29"/>				
				</class>
				<class id="nbar" name="Open spaces with little or no vegetation">
					<value id="30"/>
					<value id="31"/>				
					<value id="32"/>				
					<value id="33"/>				
					<value id="34"/>				
				</class>
			</class>
				
			<class id="wtlt" name="Wetlands">
				<class id="wtli" name="Inland wetlands">
					<value id="35"/>
					<value id="36"/>				
				</class>
				<class id="wtlm" name="Maritime wetlands">
					<value id="37"/>
					<value id="38"/>				
					<value id="39"/>				
				</class>
			</class>
		</class>
				
		<class id="UNCLS" name="UNCLASSIFIED">
			<class id="UNCLS" name="UNCLASSIFIED LAND SURFACE" lcpField="XINDEX">
				<value id="49"/>
=======
		<class id="ui" name="Unnatural surfaces" lcpField="UINDEX">
			<class id="artf" name="Artificial surfaces">
				<class  id="urb" name="Urban fabric">
					<value id="111"/>
					<value id="112"/>				
				</class>
				<class id="ict" name="Industrial, commercial and transport units">
					<value id="121"/>
					<value id="122"/>				
					<value id="123"/>				
					<value id="124"/>				
				</class>
				<class id="mbar" name="Mine, dump and construction sites">
					<value id="131"/>
					<value id="132"/>
					<value id="133"/>								
				</class>
				<class id="dos" name="Artificial, non-agriculture vegetated areas">
					<value id="141"/>
					<value id="142"/>				
				</class>
			</class>		
		
			<class id="agt" name="Agricultural areas">
				<class id="ago" name="Arable land">
					<value id="211"/>
					<value id="212"/>				
					<value id="213"/>				
				</class>								
				<class id="agc" name="Permanent crops">
					<value id="221"/>
					<value id="222"/>				
					<value id="223"/>				
				</class>		
				<class id="agp" name="Pastures">
					<value id="231"/>
				</class>
				<class id="coin" name="Heterogeneous agricultural areas">
					<value id="241"/>
					<value id="242"/>				
					<value id="243"/>				
					<value id="244"/>				
				</class>						
			</class>
		</class>			
		
		<class id="nat" name="Natural surfaces" onSlopeVisible="true" lcpField="NINDEX">
			<class id="nat" name="Forests and semi-natural areas" onSlopeVisible="true">
				<class id="for" name="Forests" onSlopeVisible="true">
					<value id="311"/>
					<value id="312"/>				
					<value id="313"/>				
				</class>
				<class id="shrb" name="Shrub and/or herbaceous vegetation association" onSlopeVisible="true">
					<value id="321"/>
					<value id="322"/>				
					<value id="323"/>				
					<value id="324"/>				
				</class>
				<class id="nbar" name="Open spaces with little or no vegetation">
					<value id="331"/>
					<value id="332"/>				
					<value id="333"/>				
					<value id="334"/>				
					<value id="335"/>				
				</class>
			</class>
				
			<class id="wetl" name="Wetlands">
					<class id="iwetl" name="Inland wetlands">
					<value id="411"/>
					<value id="412"/>				
				</class>
				<class id="cwetl" name="Maritime wetlands">
					<value id="421"/>
					<value id="422"/>				
					<value id="423"/>				
				</class>
			</class>
			<class id="uncll" name="Unclassified Land Bodies">										
				<value id="990"/>								
			</class>
		</class>			

		<class id="watr" name="Water" onSlopeVisible="false" lcpField="WINDEX">
			<class id="weti" name="Inland Waters">
				<value id="511"/>
				<value id="512"/>
			</class>				
			<class id="wetm" name="Marine Waters">										
				<value id="521"/>
				<value id="522"/>				
				<value id="523"/>
			</class>
			<class id="wetu" name="Unclassified Water Bodies">										
				<value id="995"/>								
>>>>>>> 9867c6be
			</class>

		</class>
<<<<<<< HEAD
=======
		
		<class id="uncl" name="UNCLASSIFIED" onSlopeVisible="false" lcpField="XINDEX" excluded="true">
			<class id="unclo" name="UNCLASSIFIED">
		<!--	<value id="990"/>  -->
				<value id="999"/>				
			</class>						
		</class>
						
>>>>>>> 9867c6be
	</classes>

</root><|MERGE_RESOLUTION|>--- conflicted
+++ resolved
@@ -1,328 +1,186 @@
-
-<root>
-
-	<metadata>
-		<name>CORINE (CLC1990)</name>
-		<description>CORINE (CLC1990) Landcover Classification</description>	
-	</metadata>
-
-	<!-- 
-		* The "values" node defines the full set of values that can exist in a landcover raster
-		* The "excluded" attribute is used to exclude values from the total, excluded=false is the default
-		* Actual excluded values are always treated as excluded=true, cannot be used in classes, and should not be listed here. 
-	-->
-	<values>
-<<<<<<< HEAD
-		<value id="1" name="1.1.1 Continuous urban fabric"/>
-		<value id="2" name="1.1.2 Discontinuous urban fabric"/>
-		<value id="3" name="1.2.1 Industrial or commercial units"/>
-		<value id="4" name="1.2.2 Road and rail networks and associated land"/>
-		<value id="5" name="1.2.3 Port areas"/>
-		<value id="6" name="1.2.4 Airports"/>				
-		<value id="7" name="1.3.1 Mineral extraction sites"/>
-		<value id="8" name="1.3.2 Dump sites"/>
-		<value id="9" name="1.3.3 Construction sites"/>				
-		<value id="10" name="1.4.1 Green urban areas"/>
-		<value id="11" name="1.4.2 Sport and leisure facilities"/>		
-		<value id="12" name="2.1.1 Non-irrigated arable land"/>
-		<value id="13" name="2.1.2 Permanently irrigated land"/>
-		<value id="14" name="2.1.3 Rice fields"/>
-		<value id="15" name="2.2.1 Vineyards"/>
-		<value id="16" name="2.2.2 Fruit trees and berry plantations"/>		
-		<value id="17" name="2.2.3 Olive groves"/>						
-		<value id="18" name="2.3.1 Pastures"/>
-		<value id="19" name="2.4.1 Annual crops associated with permanent crops"/>
-		<value id="20" name="2.4.2 Complex cultivation patterns"/>		
-		<value id="21" name="2.4.3 Land principally occupied by agriculture, with significant areas of natural vegetation"/>
-		<value id="22" name="2.4.4 Agro-forestry areas"/>
-		<value id="23" name="3.1.1 Broad leafed forest"/>
-		<value id="24" name="3.1.2 Coniferous forest"/>
-		<value id="25" name="3.1.3 Mixed forest"/>		
-		<value id="26" name="3.2.1 Natural grasslands"/>
-		<value id="27" name="3.2.2 Moors and heathland"/>		
-		<value id="28" name="3.2.3 Scierophyllous vegetation"/>
-		<value id="29" name="3.2.4 Transitional woodland-shrub"/>		
-		<value id="30" name="3.3.1 Beaches, dunes, sands"/>
-		<value id="31" name="3.3.2 Bare rocks"/>		
-		<value id="32" name="3.3.3 Sparsely vegetated areas"/>		
-		<value id="33" name="3.3.4 Burnt areas"/>		
-		<value id="34" name="3.3.5 Glaciers and perpetual snow"/>		
-		<value id="35" name="4.1.1 Inland marshes"/>
-		<value id="36" name="4.1.2 Peat bogs"/>		
-		<value id="37" name="4.2.1 Salt marshes"/>
-		<value id="38" name="4.2.2 Salines"/>
-		<value id="39" name="4.2.3 Intertidal flats"/>				
-		<value id="40" name="5.1.1 Water courses"/>		
-		<value id="41" name="5.1.2 Water bodies"/>
-		<value id="42" name="5.2.1 Coastal lagoons"/>		
-		<value id="43" name="5.2.2 Estuaries"/>
-		<value id="44" name="5.2.3 Sea and ocean"/>
-		<value id="48" name="999 NODATA" excluded="true" />
-		<value id="49" name="990 UNCLASSIFIED LAND SURFACE"/>
-		<value id="50" name="995 UNCLASSIFIED WATER BODIES" excluded="true"/>
-		<value id="255" name="990 UNCLASSIFIED" excluded="true"/>
-=======
-		<value id="111" name="Continuous urban fabric"/> 
-		<value id="112" name="Discontinuous urban fabric"/>
-		<value id="121" name="Industrial or commercial units"/>
-		<value id="122" name="Road and rail networks and associated land"/>
-		<value id="123" name="Port areas"/>
-		<value id="124" name="Airports"/>				
-		<value id="131" name="Mineral extraction sites"/>
-		<value id="132" name="Dump sites"/>
-		<value id="133" name="Construction sites"/>				
-		<value id="141" name="Green urban areas"/>
-		<value id="142" name="Sport and leisure facilities"/>		
-		<value id="211" name="Non-irrigated arable land"/>
-		<value id="212" name="Permanently irrigated land"/>
-		<value id="213" name="Rice fields"/>
-		<value id="221" name="Vineyards"/>
-		<value id="222" name="Fruit trees and berry plantations"/>		
-		<value id="223" name="Olive groves"/>						
-		<value id="231" name="Pastures"/>
-		<value id="241" name="Annual crops associated with permanent crops"/>
-		<value id="242" name="Complex cultivation patterns"/>		
-		<value id="243" name="Land principally occupied by agriculture, with significant areas of natural vegetation"/>
-		<value id="244" name="Agro-forestry areas"/>
-		<value id="311" name="Broad leafed forest"/>
-		<value id="312" name="Coniferous forest"/>
-		<value id="313" name="Mixed forest"/>		
-		<value id="321" name="Natural grasslands"/>
-		<value id="322" name="Moors and heathland"/>		
-		<value id="323" name="Scierophyllous vegetation"/>
-		<value id="324" name="Transitional woodland-shrub"/>		
-		<value id="331" name="Beaches, dunes, sands"/>
-		<value id="332" name="Bare rocks"/>		
-		<value id="333" name="Sparsely vegetated areas"/>		
-		<value id="334" name="Burnt areas"/>		
-		<value id="335" name="Glaciers and perpetual snow"/>		
-		<value id="411" name="Inland marshes"/>
-		<value id="412" name="Peat bogs"/>		
-		<value id="421" name="Salt marshes"/>
-		<value id="422" name="Salines"/>
-		<value id="423" name="Intertidal flats"/>				
-		<value id="511" name="Water courses"/>
-		<value id="512" name="Water bodies"/>
-		<value id="521" name="Coastal lagoons"/>
-		<value id="522" name="Estuaries"/>
-		<value id="523" name="Sea and Ocean"/>
-		<value id="990" name="UNCLASSIFIED LAND SURFACE" excluded="true"/>
-		<value id="995" name="UNCLASSIFIED WATER BODIES" excluded="true"/>
-	<!--	<value id="990" name="UNCLASSIFIED" excluded="true"/>  -->
-		<value id="999" name="NODATA" excluded="true"/>						
->>>>>>> 9867c6be
-	</values>
-		
-		
-	<!-- 
-		* The "classes" node contains values grouped into classes.
-		* A class can contain either values or classes but not both types
-		* Values contain only an id which refers to a value in values node.
-		* The id attribute is used for the root of the field name in the output(for example %forest would be P + for = Pfor)
-		* Two classes with the same id are not allowed.
-		* Special class attributes:
-			- onSlopeVisible: Make available in "On Slope" metric category, default is false
-			- lcpField:  if present, it overides default "Land Cover Proportions" field name with the supplied value
-			
-	-->
-	<classes>
-<<<<<<< HEAD
-		<class id="unat" name="All human land use" lcpField="UINDEX">	
-			<class id="ui" name="Artificial surfaces" lcpField="UINDEX">
-				<class  id="urb" name="Urban fabric">
-					<value id="1"/>
-					<value id="2"/>				
-				</class>
-				<class id="ict" name="Industrial, commercial and transport units">
-					<value id="3"/>
-					<value id="4"/>				
-					<value id="5"/>				
-					<value id="6"/>				
-				</class>
-				<class id="mbar" name="Mine, dump and construction sites">
-					<value id="7"/>
-					<value id="8"/>
-					<value id="9"/>								
-				</class>
-				<class id="dos" name="Artificial, non-agriculture vegetated areas">
-					<value id="10"/>
-					<value id="11"/>				
-				</class>
-			</class>
-		
-			<class id="agt" name="Agricultural areas" lcpField="UINDEX">
-				<class id="ago" name="Arable land">
-					<value id="12"/>
-					<value id="13"/>				
-					<value id="14"/>				
-				</class>								
-				<class id="agc" name="Permanent crops">
-					<value id="15"/>
-					<value id="16"/>				
-					<value id="17"/>				
-				</class>		
-				<class id="agp" name="Pastures">
-					<value id="18"/>
-				</class>
-				<class id="agh" name="Heterogeneous agricultural areas">
-					<value id="19"/>
-					<value id="20"/>				
-					<value id="21"/>				
-					<value id="22"/>				
-				</class>						
-			</class>
-		</class>
-		
-		<class id="nat" name="All natural land use" lcpField="NINDEX">
-			<class id="fors" name="Forests and semi-natural areas" onSlopeVisible="true">
-				<class id="for" name="Forests" onSlopeVisible="true">
-					<value id="23"/>
-					<value id="24"/>				
-					<value id="25"/>				
-				</class>
-				<class id="shrb" name="Shrub and/or herbaceous vegetation association" onSlopeVisible="true">
-					<value id="26"/>
-					<value id="27"/>				
-					<value id="28"/>				
-					<value id="29"/>				
-				</class>
-				<class id="nbar" name="Open spaces with little or no vegetation">
-					<value id="30"/>
-					<value id="31"/>				
-					<value id="32"/>				
-					<value id="33"/>				
-					<value id="34"/>				
-				</class>
-			</class>
-				
-			<class id="wtlt" name="Wetlands">
-				<class id="wtli" name="Inland wetlands">
-					<value id="35"/>
-					<value id="36"/>				
-				</class>
-				<class id="wtlm" name="Maritime wetlands">
-					<value id="37"/>
-					<value id="38"/>				
-					<value id="39"/>				
-				</class>
-			</class>
-		</class>
-				
-		<class id="UNCLS" name="UNCLASSIFIED">
-			<class id="UNCLS" name="UNCLASSIFIED LAND SURFACE" lcpField="XINDEX">
-				<value id="49"/>
-=======
-		<class id="ui" name="Unnatural surfaces" lcpField="UINDEX">
-			<class id="artf" name="Artificial surfaces">
-				<class  id="urb" name="Urban fabric">
-					<value id="111"/>
-					<value id="112"/>				
-				</class>
-				<class id="ict" name="Industrial, commercial and transport units">
-					<value id="121"/>
-					<value id="122"/>				
-					<value id="123"/>				
-					<value id="124"/>				
-				</class>
-				<class id="mbar" name="Mine, dump and construction sites">
-					<value id="131"/>
-					<value id="132"/>
-					<value id="133"/>								
-				</class>
-				<class id="dos" name="Artificial, non-agriculture vegetated areas">
-					<value id="141"/>
-					<value id="142"/>				
-				</class>
-			</class>		
-		
-			<class id="agt" name="Agricultural areas">
-				<class id="ago" name="Arable land">
-					<value id="211"/>
-					<value id="212"/>				
-					<value id="213"/>				
-				</class>								
-				<class id="agc" name="Permanent crops">
-					<value id="221"/>
-					<value id="222"/>				
-					<value id="223"/>				
-				</class>		
-				<class id="agp" name="Pastures">
-					<value id="231"/>
-				</class>
-				<class id="coin" name="Heterogeneous agricultural areas">
-					<value id="241"/>
-					<value id="242"/>				
-					<value id="243"/>				
-					<value id="244"/>				
-				</class>						
-			</class>
-		</class>			
-		
-		<class id="nat" name="Natural surfaces" onSlopeVisible="true" lcpField="NINDEX">
-			<class id="nat" name="Forests and semi-natural areas" onSlopeVisible="true">
-				<class id="for" name="Forests" onSlopeVisible="true">
-					<value id="311"/>
-					<value id="312"/>				
-					<value id="313"/>				
-				</class>
-				<class id="shrb" name="Shrub and/or herbaceous vegetation association" onSlopeVisible="true">
-					<value id="321"/>
-					<value id="322"/>				
-					<value id="323"/>				
-					<value id="324"/>				
-				</class>
-				<class id="nbar" name="Open spaces with little or no vegetation">
-					<value id="331"/>
-					<value id="332"/>				
-					<value id="333"/>				
-					<value id="334"/>				
-					<value id="335"/>				
-				</class>
-			</class>
-				
-			<class id="wetl" name="Wetlands">
-					<class id="iwetl" name="Inland wetlands">
-					<value id="411"/>
-					<value id="412"/>				
-				</class>
-				<class id="cwetl" name="Maritime wetlands">
-					<value id="421"/>
-					<value id="422"/>				
-					<value id="423"/>				
-				</class>
-			</class>
-			<class id="uncll" name="Unclassified Land Bodies">										
-				<value id="990"/>								
-			</class>
-		</class>			
-
-		<class id="watr" name="Water" onSlopeVisible="false" lcpField="WINDEX">
-			<class id="weti" name="Inland Waters">
-				<value id="511"/>
-				<value id="512"/>
-			</class>				
-			<class id="wetm" name="Marine Waters">										
-				<value id="521"/>
-				<value id="522"/>				
-				<value id="523"/>
-			</class>
-			<class id="wetu" name="Unclassified Water Bodies">										
-				<value id="995"/>								
->>>>>>> 9867c6be
-			</class>
-
-		</class>
-<<<<<<< HEAD
-=======
-		
-		<class id="uncl" name="UNCLASSIFIED" onSlopeVisible="false" lcpField="XINDEX" excluded="true">
-			<class id="unclo" name="UNCLASSIFIED">
-		<!--	<value id="990"/>  -->
-				<value id="999"/>				
-			</class>						
-		</class>
-						
->>>>>>> 9867c6be
-	</classes>
-
+
+<root>
+
+	<metadata>
+		<name>CORINE (CLC1990)</name>
+		<description>CORINE (CLC1990) Landcover Classification</description>	
+	</metadata>
+
+	<!-- 
+		* The "values" node defines the full set of values that can exist in a landcover raster
+		* The "excluded" attribute is used to exclude values from the total, excluded=false is the default
+		* Actual excluded values are always treated as excluded=true, cannot be used in classes, and should not be listed here. 
+	-->
+	<values>
+		<value id="111" name="Continuous urban fabric"/> 
+		<value id="112" name="Discontinuous urban fabric"/>
+		<value id="121" name="Industrial or commercial units"/>
+		<value id="122" name="Road and rail networks and associated land"/>
+		<value id="123" name="Port areas"/>
+		<value id="124" name="Airports"/>				
+		<value id="131" name="Mineral extraction sites"/>
+		<value id="132" name="Dump sites"/>
+		<value id="133" name="Construction sites"/>				
+		<value id="141" name="Green urban areas"/>
+		<value id="142" name="Sport and leisure facilities"/>		
+		<value id="211" name="Non-irrigated arable land"/>
+		<value id="212" name="Permanently irrigated land"/>
+		<value id="213" name="Rice fields"/>
+		<value id="221" name="Vineyards"/>
+		<value id="222" name="Fruit trees and berry plantations"/>		
+		<value id="223" name="Olive groves"/>						
+		<value id="231" name="Pastures"/>
+		<value id="241" name="Annual crops associated with permanent crops"/>
+		<value id="242" name="Complex cultivation patterns"/>		
+		<value id="243" name="Land principally occupied by agriculture, with significant areas of natural vegetation"/>
+		<value id="244" name="Agro-forestry areas"/>
+		<value id="311" name="Broad leafed forest"/>
+		<value id="312" name="Coniferous forest"/>
+		<value id="313" name="Mixed forest"/>		
+		<value id="321" name="Natural grasslands"/>
+		<value id="322" name="Moors and heathland"/>		
+		<value id="323" name="Scierophyllous vegetation"/>
+		<value id="324" name="Transitional woodland-shrub"/>		
+		<value id="331" name="Beaches, dunes, sands"/>
+		<value id="332" name="Bare rocks"/>		
+		<value id="333" name="Sparsely vegetated areas"/>		
+		<value id="334" name="Burnt areas"/>		
+		<value id="335" name="Glaciers and perpetual snow"/>		
+		<value id="411" name="Inland marshes"/>
+		<value id="412" name="Peat bogs"/>		
+		<value id="421" name="Salt marshes"/>
+		<value id="422" name="Salines"/>
+		<value id="423" name="Intertidal flats"/>				
+		<value id="511" name="Water courses"/>
+		<value id="512" name="Water bodies"/>
+		<value id="521" name="Coastal lagoons"/>
+		<value id="522" name="Estuaries"/>
+		<value id="523" name="Sea and Ocean"/>
+		<value id="990" name="UNCLASSIFIED LAND SURFACE" excluded="true"/>
+		<value id="995" name="UNCLASSIFIED WATER BODIES" excluded="true"/>
+	<!--	<value id="990" name="UNCLASSIFIED" excluded="true"/>  -->
+		<value id="999" name="NODATA" excluded="true"/>						
+	</values>
+		
+		
+	<!-- 
+		* The "classes" node contains values grouped into classes.
+		* A class can contain either values or classes but not both types
+		* Values contain only an id which refers to a value in values node.
+		* The id attribute is used for the root of the field name in the output(for example %forest would be P + for = Pfor)
+		* Two classes with the same id are not allowed.
+		* Special class attributes:
+			- onSlopeVisible: Make available in "On Slope" metric category, default is false
+			- lcpField:  if present, it overides default "Land Cover Proportions" field name with the supplied value
+			
+	-->
+	<classes>
+		<class id="ui" name="Unnatural surfaces" lcpField="UINDEX">
+			<class id="artf" name="Artificial surfaces">
+				<class  id="urb" name="Urban fabric">
+					<value id="111"/>
+					<value id="112"/>				
+				</class>
+				<class id="ict" name="Industrial, commercial and transport units">
+					<value id="121"/>
+					<value id="122"/>				
+					<value id="123"/>				
+					<value id="124"/>				
+				</class>
+				<class id="mbar" name="Mine, dump and construction sites">
+					<value id="131"/>
+					<value id="132"/>
+					<value id="133"/>								
+				</class>
+				<class id="dos" name="Artificial, non-agriculture vegetated areas">
+					<value id="141"/>
+					<value id="142"/>				
+				</class>
+			</class>		
+		
+			<class id="agt" name="Agricultural areas">
+				<class id="ago" name="Arable land">
+					<value id="211"/>
+					<value id="212"/>				
+					<value id="213"/>				
+				</class>								
+				<class id="agc" name="Permanent crops">
+					<value id="221"/>
+					<value id="222"/>				
+					<value id="223"/>				
+				</class>		
+				<class id="agp" name="Pastures">
+					<value id="231"/>
+				</class>
+				<class id="coin" name="Heterogeneous agricultural areas">
+					<value id="241"/>
+					<value id="242"/>				
+					<value id="243"/>				
+					<value id="244"/>				
+				</class>						
+			</class>
+		</class>			
+		
+		<class id="nat" name="Natural surfaces" onSlopeVisible="true" lcpField="NINDEX">
+			<class id="nat" name="Forests and semi-natural areas" onSlopeVisible="true">
+				<class id="for" name="Forests" onSlopeVisible="true">
+					<value id="311"/>
+					<value id="312"/>				
+					<value id="313"/>				
+				</class>
+				<class id="shrb" name="Shrub and/or herbaceous vegetation association" onSlopeVisible="true">
+					<value id="321"/>
+					<value id="322"/>				
+					<value id="323"/>				
+					<value id="324"/>				
+				</class>
+				<class id="nbar" name="Open spaces with little or no vegetation">
+					<value id="331"/>
+					<value id="332"/>				
+					<value id="333"/>				
+					<value id="334"/>				
+					<value id="335"/>				
+				</class>
+			</class>
+				
+			<class id="wetl" name="Wetlands">
+					<class id="iwetl" name="Inland wetlands">
+					<value id="411"/>
+					<value id="412"/>				
+				</class>
+				<class id="cwetl" name="Maritime wetlands">
+					<value id="421"/>
+					<value id="422"/>				
+					<value id="423"/>				
+				</class>
+			</class>
+			<class id="uncll" name="Unclassified Land Bodies">										
+				<value id="990"/>								
+			</class>
+		</class>			
+
+		<class id="watr" name="Water" onSlopeVisible="false" lcpField="WINDEX">
+			<class id="weti" name="Inland Waters">
+				<value id="511"/>
+				<value id="512"/>
+			</class>				
+			<class id="wetm" name="Marine Waters">										
+				<value id="521"/>
+				<value id="522"/>				
+				<value id="523"/>
+			</class>
+			<class id="wetu" name="Unclassified Water Bodies">										
+				<value id="995"/>								
+			</class>
+		</class>
+		
+		<class id="uncl" name="UNCLASSIFIED" onSlopeVisible="false" lcpField="XINDEX" excluded="true">
+			<class id="unclo" name="UNCLASSIFIED">
+		<!--	<value id="990"/>  -->
+				<value id="999"/>				
+			</class>						
+		</class>
+						
+	</classes>
+
 </root>